[package]
name = "tough"
version = "0.16.0"
description = "The Update Framework (TUF) repository client"
authors = ["iliana destroyer of worlds <iweller@amazon.com>"]
license = "MIT OR Apache-2.0"
repository = "https://github.com/awslabs/tough"
keywords = ["tuf", "update", "repository"]
edition = "2018"

[dependencies]
<<<<<<< HEAD
base64 = "0.21.2"
=======
async-recursion = "1"
async-trait = "0.1"
bytes = "1"
>>>>>>> 571d1556
chrono = { version = "0.4", default-features = false, features = ["std", "alloc", "serde", "clock"] }
dyn-clone = "1"
futures = "0.3"
futures-core = "0.3"
globset = { version = "0.4" }
hex = "0.4"
log = "0.4"
olpc-cjson = { version = "0.1", path = "../olpc-cjson" }
pem = "3"
percent-encoding = "2"
reqwest = { version = "0.11", optional = true, default-features = false, features = ["stream"] }
ring = { version = "0.17", features = ["std"] }
serde = { version = "1", features = ["derive"] }
serde_json = "1"
serde_plain = "1"
<<<<<<< HEAD
snafu = "0.7"
spki = { version = "0.7.2", features = ["alloc", "pem"] }
=======
snafu = { version = "0.7", features = ["futures"] }
>>>>>>> 571d1556
tempfile = "3"
tokio = { version = "1", default-features = false, features = ["io-util", "sync", "fs", "time"] }
tokio-util = { version = "0.7", features = ["io"] }
typed-path = "0.7"
untrusted = "0.9"
url = "2"
walkdir = "2"

[dev-dependencies]
failure-server = { path = "../integ/failure-server" }
hex-literal = "0.4"
httptest = "0.15"
maplit = "1"
tokio = { version = "1", features = ["macros", "rt", "rt-multi-thread"] }
tokio-test = "0.4"

[features]
http = ["reqwest"]

# The `integ` feature enables integration tests. These tests require `noxious-server` to be installed on the host.
integ = []<|MERGE_RESOLUTION|>--- conflicted
+++ resolved
@@ -9,13 +9,10 @@
 edition = "2018"
 
 [dependencies]
-<<<<<<< HEAD
 base64 = "0.21.2"
-=======
 async-recursion = "1"
 async-trait = "0.1"
 bytes = "1"
->>>>>>> 571d1556
 chrono = { version = "0.4", default-features = false, features = ["std", "alloc", "serde", "clock"] }
 dyn-clone = "1"
 futures = "0.3"
@@ -31,12 +28,8 @@
 serde = { version = "1", features = ["derive"] }
 serde_json = "1"
 serde_plain = "1"
-<<<<<<< HEAD
-snafu = "0.7"
 spki = { version = "0.7.2", features = ["alloc", "pem"] }
-=======
 snafu = { version = "0.7", features = ["futures"] }
->>>>>>> 571d1556
 tempfile = "3"
 tokio = { version = "1", default-features = false, features = ["io-util", "sync", "fs", "time"] }
 tokio-util = { version = "0.7", features = ["io"] }
